name: Test

on:
  push:
    branches: [ "main" ]
    paths:
      - 'src/**'
  pull_request:
    branches: [ "main" ]
    paths:
      - 'src/**'

env:
  CARGO_TERM_COLOR: always

jobs:
  test:
    runs-on: ubuntu-latest
    steps:
    - uses: actions/checkout@v4

    - name: Install LLVM and Clang
      uses: KyleMayes/install-llvm-action@v2
      with:
        version: "17.0"

    - name: Test Lexer
      run: cargo test --verbose
      working-directory: src/lexer

    - name: Test Parser
      run: cargo test --verbose
      working-directory: src/parser

    - name: Test Analyzer
      run: cargo test --verbose
      working-directory: src/analyser

    - name: Test IRGen
      run: cargo test --verbose
      working-directory: src/irgen

    - name: Test CodeGen
<<<<<<< HEAD
      run: for file in test/phase4/*.spl; do cargo run -- $file; cc `echo $file | sed 's/\.spl/\.S/'` -o $file.out; done
=======
      run: for file in test/phase4/*.spl; do cargo run -- $file; cc `echo $file | sed 's/\.spl/\.S/'` -no-pie -o $file.out; done
>>>>>>> 7e424e20
<|MERGE_RESOLUTION|>--- conflicted
+++ resolved
@@ -41,8 +41,4 @@
       working-directory: src/irgen
 
     - name: Test CodeGen
-<<<<<<< HEAD
-      run: for file in test/phase4/*.spl; do cargo run -- $file; cc `echo $file | sed 's/\.spl/\.S/'` -o $file.out; done
-=======
       run: for file in test/phase4/*.spl; do cargo run -- $file; cc `echo $file | sed 's/\.spl/\.S/'` -no-pie -o $file.out; done
->>>>>>> 7e424e20
